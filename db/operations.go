package db

import (
	"fmt"
	"reflect"
	"regexp"
	"strings"
	"time"
)

type TypeGetter func(tableName string, columnName string) (reflect.Type, error)

type Queryable interface {
	query(d dialect) (string, error)
}

type OperationType string

const (
	OperationTypeInsert OperationType = "INSERT"
	OperationTypeUpdate OperationType = "UPDATE"
	OperationTypeDelete OperationType = "DELETE"
)

type Operation struct {
	table      *TableInfo
	opType     OperationType
	primaryKey map[string]string
	data       map[string]string
}

func (o *Operation) String() string {
	return fmt.Sprintf("%s/%s (%s)", o.table.identifier, createRowUniqueID(o.primaryKey), strings.ToLower(string(o.opType)))
}

func (l *Loader) newInsertOperation(table *TableInfo, primaryKey map[string]string, data map[string]string) *Operation {
	return &Operation{
		table:      table,
		opType:     OperationTypeInsert,
		primaryKey: primaryKey,
		data:       data,
	}
}

func (l *Loader) newUpdateOperation(table *TableInfo, primaryKey map[string]string, data map[string]string) *Operation {
	return &Operation{
		table:      table,
		opType:     OperationTypeUpdate,
		primaryKey: primaryKey,
		data:       data,
	}
}

func (l *Loader) newDeleteOperation(table *TableInfo, primaryKey map[string]string) *Operation {
	return &Operation{
		table:      table,
		opType:     OperationTypeDelete,
		primaryKey: primaryKey,
	}
}

func (o *Operation) mergeData(newData map[string]string) error {
	if o.opType == OperationTypeDelete {
		return fmt.Errorf("unable to merge data for a delete operation")
	}

	for k, v := range newData {
		o.data[k] = v
	}
	return nil
}

<<<<<<< HEAD
func (o *Operation) query(d dialect) (string, error) {
	var columns, values []string
	if o.opType == OperationTypeInsert || o.opType == OperationTypeUpdate {
		var err error
		columns, values, err = prepareColValues(d, o.table, o.data)
		if err != nil {
			return "", fmt.Errorf("preparing column & values: %w", err)
		}
	}

	if o.opType == OperationTypeUpdate || o.opType == OperationTypeDelete {
		// A table without a primary key set yield a `primaryKey` map with a single entry where the key is an empty string
		if _, found := o.primaryKey[""]; found {
			return "", fmt.Errorf("trying to perform %s operation but table %q don't have a primary key set, this is not accepted", o.opType, o.table.name)
		}
	}

	switch o.opType {
	case OperationTypeInsert:
		return fmt.Sprintf("INSERT INTO %s (%s) VALUES (%s)",
			o.table.identifier,
			strings.Join(columns, ","),
			strings.Join(values, ","),
		), nil

	case OperationTypeUpdate:
		updates := make([]string, len(columns))
		for i := 0; i < len(columns); i++ {
			updates[i] = fmt.Sprintf("%s=%s", columns[i], values[i])
		}

		primaryKeySelector := getPrimaryKeyWhereClause(o.primaryKey)
		return fmt.Sprintf("UPDATE %s SET %s WHERE %s",
			o.table.identifier,
			strings.Join(updates, ", "),
			primaryKeySelector,
		), nil

	case OperationTypeDelete:
		primaryKeyWhereClause := getPrimaryKeyWhereClause(o.primaryKey)
		return fmt.Sprintf("DELETE FROM %s WHERE %s",
			o.table.identifier,
			primaryKeyWhereClause,
		), nil

	default:
		panic(fmt.Errorf("unknown operation type %q", o.opType))
	}
}

func getPrimaryKeyWhereClause(primaryKey map[string]string) string {
	// Avoid any allocation if there is a single primary key
	if len(primaryKey) == 1 {
		for key, value := range primaryKey {
			return EscapeIdentifier(key) + " = " + escapeStringValue(value)
		}
	}

	reg := make([]string, 0, len(primaryKey))
	for key, value := range primaryKey {
		reg = append(reg, EscapeIdentifier(key)+" = "+escapeStringValue(value))
	}

	return strings.Join(reg[:], " AND ")
}

func prepareColValues(d dialect, table *TableInfo, colValues map[string]string) (columns []string, values []string, err error) {
	if len(colValues) == 0 {
		return
	}

	columns = make([]string, len(colValues))
	values = make([]string, len(colValues))

	i := 0
	for columnName, value := range colValues {
		columnInfo, found := table.columnsByName[columnName]
		if !found {
			return nil, nil, fmt.Errorf("cannot find column %q for table %q (valid columns are %q)", columnName, table.identifier, strings.Join(maps.Keys(table.columnsByName), ", "))
		}

		normalizedValue, err := normalizeValueType(value, columnInfo.scanType, d)
		if err != nil {
			return nil, nil, fmt.Errorf("getting sql value from table %s for column %q raw value %q: %w", table.identifier, columnName, value, err)
		}

		columns[i] = columnInfo.escapedName
		values[i] = normalizedValue

		i++
	}
	return
}

=======
>>>>>>> 9d217de4
var integerRegex = regexp.MustCompile(`^\d+$`)
var reflectTypeTime = reflect.TypeOf(time.Time{})

func EscapeIdentifier(valueToEscape string) string {
	if strings.Contains(valueToEscape, `"`) {
		valueToEscape = strings.ReplaceAll(valueToEscape, `"`, `""`)
	}

	return `"` + valueToEscape + `"`
}

func escapeStringValue(valueToEscape string) string {
	if strings.Contains(valueToEscape, `'`) {
		valueToEscape = strings.ReplaceAll(valueToEscape, `'`, `''`)
	}

	return `'` + valueToEscape + `'`
}<|MERGE_RESOLUTION|>--- conflicted
+++ resolved
@@ -70,103 +70,6 @@
 	return nil
 }
 
-<<<<<<< HEAD
-func (o *Operation) query(d dialect) (string, error) {
-	var columns, values []string
-	if o.opType == OperationTypeInsert || o.opType == OperationTypeUpdate {
-		var err error
-		columns, values, err = prepareColValues(d, o.table, o.data)
-		if err != nil {
-			return "", fmt.Errorf("preparing column & values: %w", err)
-		}
-	}
-
-	if o.opType == OperationTypeUpdate || o.opType == OperationTypeDelete {
-		// A table without a primary key set yield a `primaryKey` map with a single entry where the key is an empty string
-		if _, found := o.primaryKey[""]; found {
-			return "", fmt.Errorf("trying to perform %s operation but table %q don't have a primary key set, this is not accepted", o.opType, o.table.name)
-		}
-	}
-
-	switch o.opType {
-	case OperationTypeInsert:
-		return fmt.Sprintf("INSERT INTO %s (%s) VALUES (%s)",
-			o.table.identifier,
-			strings.Join(columns, ","),
-			strings.Join(values, ","),
-		), nil
-
-	case OperationTypeUpdate:
-		updates := make([]string, len(columns))
-		for i := 0; i < len(columns); i++ {
-			updates[i] = fmt.Sprintf("%s=%s", columns[i], values[i])
-		}
-
-		primaryKeySelector := getPrimaryKeyWhereClause(o.primaryKey)
-		return fmt.Sprintf("UPDATE %s SET %s WHERE %s",
-			o.table.identifier,
-			strings.Join(updates, ", "),
-			primaryKeySelector,
-		), nil
-
-	case OperationTypeDelete:
-		primaryKeyWhereClause := getPrimaryKeyWhereClause(o.primaryKey)
-		return fmt.Sprintf("DELETE FROM %s WHERE %s",
-			o.table.identifier,
-			primaryKeyWhereClause,
-		), nil
-
-	default:
-		panic(fmt.Errorf("unknown operation type %q", o.opType))
-	}
-}
-
-func getPrimaryKeyWhereClause(primaryKey map[string]string) string {
-	// Avoid any allocation if there is a single primary key
-	if len(primaryKey) == 1 {
-		for key, value := range primaryKey {
-			return EscapeIdentifier(key) + " = " + escapeStringValue(value)
-		}
-	}
-
-	reg := make([]string, 0, len(primaryKey))
-	for key, value := range primaryKey {
-		reg = append(reg, EscapeIdentifier(key)+" = "+escapeStringValue(value))
-	}
-
-	return strings.Join(reg[:], " AND ")
-}
-
-func prepareColValues(d dialect, table *TableInfo, colValues map[string]string) (columns []string, values []string, err error) {
-	if len(colValues) == 0 {
-		return
-	}
-
-	columns = make([]string, len(colValues))
-	values = make([]string, len(colValues))
-
-	i := 0
-	for columnName, value := range colValues {
-		columnInfo, found := table.columnsByName[columnName]
-		if !found {
-			return nil, nil, fmt.Errorf("cannot find column %q for table %q (valid columns are %q)", columnName, table.identifier, strings.Join(maps.Keys(table.columnsByName), ", "))
-		}
-
-		normalizedValue, err := normalizeValueType(value, columnInfo.scanType, d)
-		if err != nil {
-			return nil, nil, fmt.Errorf("getting sql value from table %s for column %q raw value %q: %w", table.identifier, columnName, value, err)
-		}
-
-		columns[i] = columnInfo.escapedName
-		values[i] = normalizedValue
-
-		i++
-	}
-	return
-}
-
-=======
->>>>>>> 9d217de4
 var integerRegex = regexp.MustCompile(`^\d+$`)
 var reflectTypeTime = reflect.TypeOf(time.Time{})
 
