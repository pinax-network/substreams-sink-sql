--- conflicted
+++ resolved
@@ -7,15 +7,13 @@
 
 ## Unreleased
 
-<<<<<<< HEAD
 * Added a check for non-existent columns in Clickhouse
-=======
+
 * Added support for `Nullable` types in Clickhouse.
 
 ## v4.2.2
 
 * Fix major bug when receiving empty `MapOutput`
->>>>>>> ee591844
 
 ## v4.2.1
 
